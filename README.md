--- conflicted
+++ resolved
@@ -1,3 +1,5 @@
+![](docs/img/k4jd-legible-word-scrambler.png)
+
 ![](docs/img/tl-dr.png)
 This article presents a Java implementation of a "legible word scrambler" and
 contrasts it with an equivalent Kotlin implementation that showcases Kotlin's
@@ -121,12 +123,12 @@
 
     // Copy input text to output array
     final var result = 
-      text.toCharArray();
+            text.toCharArray();
 
     // Create randomizer for this run
     final var random = new Random();
 
-    // Examine text looking for matches
+    // Examine text looking for word matches
     WORD_REGEX.matcher(text).results()
       .forEach(match -> {
         // 2nd letter
@@ -143,23 +145,15 @@
             final var rndIdx = start + 
               random.nextInt(length);
             // Swap current and random chars
-<<<<<<< HEAD
             final var save = result[i];
             result[i] = result[rndIdx];
-=======
-            final var save = 
-              result[rndIdx];
-            result[rndIdx] = result[i];
->>>>>>> be84c67a
             result[i] = save;
           }
           // Ensure shuffling took place!
-        } while (
-            IntStream.range(start, end)
-              .allMatch(i ->
-                result[i] == 
-                  text.charAt(i))
-          ); // do/while
+        } while (IntStream.range(start, end)
+            .allMatch(i ->
+              result[i] == text.charAt(i)
+          )); // do/while
       }); // forEach
 
     // Return scrambled text as string
@@ -186,7 +180,7 @@
 // 4+ latin letters, 2+ distinct inners
 private val WORD_REGEX =
   """\p{IsLatin}(\p{IsLatin})\1*(?!\1)\p{IsLatin}\p{IsLatin}+"""
-    .toRegex()
+      .toRegex()
 
 // Scramble words within text
 fun scrambleWords(text: String): String {
@@ -194,18 +188,18 @@
   // Copy input text to output array
   val result = text.toCharArray()
 
-  // Examine text looking for matches
+  // Examine text looking for word matches
   WORD_REGEX.findAll(text).forEach { match->
-      // Define range of inner letters
+      // Define range of *inner* letters
       val range = match.range.first + 1
         until match.range.last
       do {
         // Shuffle inner letter array
         for (i in range) {
-          // Choose random region index
+          // Choose random index in region
           val rndIdx = range.random()
-         // Swap current/random chars
-          result[rndIdx] = result[i].also{
+         // Swap current and random chars
+          result[rndIdx] = result[i].also {
               result[i] =  result[rndIdx]
           }
         }
@@ -245,7 +239,7 @@
 
 ```kotlin
 var reader: java.io.InputStreamReader = 
- /*new*/ java.io.File(filename).reader() 
+  /*new*/ java.io.File(filename).reader() 
 ```
 
 which is Kotlinese for Java's:
@@ -256,6 +250,8 @@
     new FileInputStream(filename));
 ```
 
+(sàns the handling of `FileNotFoundException`)
+
 ### Kotlin is Compact
 
 Our complete, commented Java implementation is 84 lines while the Kotlin one
@@ -263,25 +259,25 @@
 
 Unlike some other languages, such brevity is _not_ achieved at the expense of
 readability; quite the contrary. It could be argued that, to the casual reader,
-the Kotlin version is probably easier to follow than the Java one.
-
-While Java lambdas allow for concise, crisp code (often one-liners),
-things can get complicated as show below.
+the Kotlin version is probably easier to follow than the Java one. Again, this
+is by design.
+
+For example, Java lambdas allow for concise, crisp code; often one-liners.
+However, things can get complicated as show below.
 
 Compare the following Kotlin code (stolen from our scrambler's `main` method):
 
 ```kotlin
-// Collect file readers from args/stdin
+// Collect file readers from args (or stdin)
 val readers =
   if (args.isNotEmpty()) 
     args.map { File(it).reader() }
   else 
     listOf(System.`in`.reader())
-
-// Swallow all readers into single string
-val content = readers.joinToString("\n") { 
-  it.readText() 
-}
+  // Swallow all readers into single string
+  val content = readers.joinToString("\n") { 
+    it.readText() 
+  }
 ```
 
 and its Java counterpart:
@@ -296,7 +292,7 @@
         return new BufferedReader(
           new FileReader(filename));
       } catch (Exception e) {
-        // No lambda checked exceptions
+        // No checked exceptions in lambdas
         throw new RuntimeException(e);
       }
     });
@@ -305,7 +301,7 @@
     new BufferedReader(
      new InputStreamReader(System.in)));
 }
-// Swallow all readers into single string
+// Swallow all readers into a single string
 final var content = readers
   .flatMap(BufferedReader::lines)
   .collect(Collectors.joining("\n"));
@@ -333,7 +329,7 @@
 includes a carefully selected set of additional packages that covers a lot
 of the most commonly used classes (I/O, ranges, collections, text, etc.)
 
-Our Java implementation, on the other hand, we require 9 imports that can
+Our Java implementation, on the other hand, we require 9 imports that could
 be abbreviated, at most, to:
 
 ```java
@@ -456,7 +452,7 @@
 Where, in our `scrambleWords(String)` Java method, we wrote:
 
 ```java
-// Examine text looking for matches
+// Examine text looking for word matches
 WORD_REGEX.matcher(text).results()
   .forEach(match -> {
     // Second letter
@@ -471,7 +467,7 @@
 In Kotlin we write:
 
 ```kotlin
-// Examine text looking for matches
+// Examine text looking for word matches
 WORD_REGEX.findAll(text)
   .forEach { match ->
     // Define range of inner letters
@@ -505,7 +501,6 @@
 ```kotlin
 // Shuffle inner letter array
 for (i in range) {
-  // Choose a random index in region
   val rndIdx: Int = range.random()
   // Swap current and random chars
   result[rndIdx] = result[i].also {
@@ -514,9 +509,9 @@
 }
 ```
 
-Interestingly, ranges have their own `random()` extension function that can
-be invoked without providing a randomizer. That's why our Kotlin 
-implementation doesn't have  a `Random` instance like the Java one does.
+Interestingly, ranges have a `random()` method that can be invoked without
+providing a randomizer. That's why our Kotlin implementation doesn't have
+a `Random` instance like the Java one does.
 
 Note also how we exploit the `also` extension function to simplify swapping.
 It may look "overly idiomatic," but it allows for some showing off... 😏
@@ -542,9 +537,11 @@
 in mind the lambda condition is actually a boolean _expression_, not a
 statement!
 
-The predicate passed to the `allMatch` method requires that, for all indices
-in the range, the corresponding character in the result array coincides with
-the corresponding character in the input string.
+We first request an integer stream ranging from `start` to `end`. We then
+invoke the functional `allMatch` method on this stream. The predicate passed
+to the `allMatch` method requires that, for all indices in the range, the
+corresponding character in the result array coincides with the corresponding
+character in the input string.
 
 Whenever all characters in the inner letter region are the same in the
 shuffled array and in the input string we have a false scrambling, and we must
@@ -595,8 +592,7 @@
 
 Note also the type `Array<String>`. Kotlin arrays are regular generic types,
 just like collections! They're indexed with `[]`, as in Java, and are as
-efficient as their Java counterparts because, despite appearances, they 
-_are_ Java arrays.
+efficient as their Java counterparts.
 
 ```kotlin
 val words = arrayOf(
@@ -627,12 +623,10 @@
       // in: quoted because reserved
       listOf(System.`in`.reader())
 
-  // Swallow all readers into string
-  val content = 
-      readers.joinToString("\n") {
-        // Reads entire file    
-        it.readText()
-      }
+  // Swallow all readers into single string
+  val content = readers.joinToString("\n") { 
+    it.readText() 
+  }
 
   // Scramble words and print to stdout
   println(scrambleWords(content))
@@ -653,7 +647,8 @@
 their enclosing `wscrambler` _package_ and are referred to like thus:
 
 ```kotlin
-wscrambler.scrambleWords("I come in peace")
+val scrambledGreeting = 
+  wscrambler.scrambleWords("I come in peace")
 ```
 
 Also noticeable is that package value `WORD_REGEX` is `private` and, thus,
@@ -696,14 +691,14 @@
 
 object WordScrambler {
   // Regex compiled only once:
-  // at object initialization.
-  // Inaccessible to others,
-  // even in the same package.
+  // At object initialization,
+  // Inaccessible to others
+  // Even in the same package
   private val WORD_REGEX =
     """\p{IsLatin}(\p{IsLatin})\1*(?!\1)\p{IsLatin}\p{IsLatin}+"""
         .toRegex()
     
-  fun scrambleWords(text: String):String {
+  fun scrambleWords(text: String): String {
     // scrambling logic goes here...
   }
 }
@@ -713,7 +708,7 @@
 fun main() {
   // Function called w/qualified name
   println(WordScrambler.scrambleWords(
-   "I'm two with nature -- Woody Allen"))
+    "I'm two with nature -- Woody Allen"))
 }
 ```
 
@@ -728,7 +723,7 @@
 ```kotlin
 package scrambler;
 
-class Scrambler(private val regex:Regex) {
+class Scrambler(private val regex: Regex) {
   companion object {
     private val WORD_REGEX =
       """\p{IsLatin}(\p{IsLatin})\1*(?!\1)\p{IsLatin}\p{IsLatin}+"""
@@ -754,12 +749,12 @@
 ```kotlin
 package wscrambler
 
-class Scrambler(private val regex:Regex){
+class Scrambler(private val regex: Regex) {
     companion object {
         private val WORD_REGEX =
             """\p{IsLatin}(\p{IsLatin})\1*(?!\1)\p{IsLatin}\p{IsLatin}+""".toRegex()
 
-        @JvmStatic // A static method
+        @JvmStatic // A Java static method
         // FQN: wscrambler.Scrambler
         fun main(args: Array<String>) {
           println(scramble(
@@ -777,7 +772,7 @@
 }
 ```
 
-👉 Also: classes and functions are public by default (which reduces verbosity.)
+👉 Also, classes and functions are public by default (which reduces verbosity.)
 Classes, however, are _closed_ (`final`) by default which discourages
 "unintended" inheritance abuse.
 
@@ -787,9 +782,9 @@
 your way to become a fulfilled Kotlin developer.
 
 Kotlin has gained traction in the Android world, thanks in no small part to
-Google's endorsement of it as their preferred Android language. Kotlin has 
-also gained lots of traction in the backend as well with Spring openly 
-supporting its use.
+Google's endorsement of it as their preferred Android language. Kotlin is also
+gaining lots of traction in the backend as well with Spring openly supporting
+its use.
 
 Beyond the JVM, Kotlin also [compiles to native binaries](https://kotlinlang.org/docs/reference/native-overview.html)
 (via [LLVM](https://llvm.org/)) as well as [to Javascript](https://kotlinlang.org/docs/reference/js-overview.html).
